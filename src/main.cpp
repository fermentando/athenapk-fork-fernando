--- conflicted
+++ resolved
@@ -65,10 +65,7 @@
     pman.app_input->MeshProblemGenerator = cloud::ProblemGenerator;
     pman.app_input->boundary_conditions[parthenon::BoundaryFace::inner_x2] =
         cloud::InflowWindX2;
-<<<<<<< HEAD
-=======
     Hydro::ProblemInitPackageData = cloud::ProblemInitPackageData;
->>>>>>> 643e871c
     Hydro::ProblemSourceFirstOrder = cloud::FrameBoosting;
     Hydro::ProblemCheckRefinementBlock = cloud::ProblemCheckRefinementBlock;
   } else if (problem == "blast") {
