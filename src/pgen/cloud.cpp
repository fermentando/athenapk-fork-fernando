--- conflicted
+++ resolved
@@ -45,6 +45,14 @@
 
 
 
+
+
+//========================================================================================
+//! \fn void InitUserMeshData(Mesh *mesh, ParameterInput *pin)
+//  \brief Function to initialize problem-specific data in mesh class.  Can also be used
+//  to initialize variables which are global to (and therefore can be passed to) other
+//  functions in this file.  Called in Mesh constructor.
+//========================================================================================
 //----------------------------------------------------------------------------------------
 //! \fn void ProblemInitPackageData(ParameterInput *pin, parthenon::StateDescriptor *pkg)
 //  \brief Hst file initialiser for new variables
@@ -101,14 +109,6 @@
 
   }
 
-
-
-//========================================================================================
-//! \fn void InitUserMeshData(Mesh *mesh, ParameterInput *pin)
-//  \brief Function to initialize problem-specific data in mesh class.  Can also be used
-//  to initialize variables which are global to (and therefore can be passed to) other
-//  functions in this file.  Called in Mesh constructor.
-//========================================================================================
 
 void InitUserMeshData(Mesh *mesh, ParameterInput *pin) {
   // no access to package in this function so we use a local units object
@@ -215,6 +215,9 @@
 
     std::cout << msg.str();
   }
+
+  // Check if frame boosting is on
+  //BoostBool = pin->GetOrAddBoolean("problem/cloud", "frame_boost", false);
 }
 
 //----------------------------------------------------------------------------------------
@@ -266,29 +269,8 @@
   // Quantities to initialize
   int Nq = 4;
 
-<<<<<<< HEAD
-
-// Read ICs binary
-
-  std::ifstream infile("ICs.bin",  std::ios::in | std::ios::binary);
-  if (!infile.is_open()) {
-      PARTHENON_FAIL("Failed to open ICs bin file.");
-  }
-
-  
-
-  //View for ICs Kokkos initialization
-=======
   // View for ICs Kokkos initialization
->>>>>>> 9d2c6e72
   size_t size = Ncellx1 * Ncellx2 * Ncellx3 * Nq;
-
-    if (infile.gcount() != size * sizeof(double)) {
-    std::cerr << "Error: Mismatch in expected and read sizes. Read size: " 
-              << infile.gcount() << ", Expected size: " << size * sizeof(double) 
-              << std::endl;
-    PARTHENON_FAIL("Binary file read failed or corrupted.");
-}
   typedef Kokkos::View<double*> BinArr;
   BinArr ICsdata("data", size); 
   BinArr::HostMirror hICs = Kokkos::create_mirror_view(ICsdata);
@@ -532,6 +514,7 @@
 }
 void FrameBoosting(parthenon::MeshData<parthenon::Real> *md, const parthenon::SimTime &tm,
                          const Real dt){
+
   ComputeCloudMassWeightedVel(md);
   ApplyFrameBoost(md);
 
