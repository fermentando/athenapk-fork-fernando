//========================================================================================
// AthenaPK - a performance portable block structured AMR astrophysical MHD code.
// Copyright (c) 2021, Athena-Parthenon Collaboration. All rights reserved.
// Licensed under the 3-clause BSD License, see LICENSE file for details
//========================================================================================
//! \file cloud.cpp
//! \brief Problem generator for cloud in wind simulation.
//!

// C++ headers
#include <algorithm> // min, max
#include <cmath>     // log
#include <cstring>   // strcmp()
#include <fstream>   // bin file

// Parthenon headers
#include "mesh/mesh.hpp"
#include <basic_types.hpp>
#include <iomanip>
#include <ios>
#include <parthenon/driver.hpp>
#include <parthenon/package.hpp>
#include <random>
#include <sstream>
#include <globals.hpp>

// AthenaPK headers
#include "../main.hpp"
#include "../units.hpp"
#include "../eos/adiabatic_glmmhd.hpp"
#include "../eos/adiabatic_hydro.hpp"
<<<<<<< HEAD
#include "cloud.hpp"
=======

>>>>>>> 643e871c


namespace cloud {
using namespace parthenon;
using namespace parthenon::driver::prelude;
using namespace parthenon::package::prelude;


Real rho_wind, mom_wind, rhoe_wind, r_cloud, rho_cloud;
Real Bx = 0.0;
Real By = 0.0;
Real Bz = 0.0;





//========================================================================================
//! \fn void InitUserMeshData(Mesh *mesh, ParameterInput *pin)
//  \brief Function to initialize problem-specific data in mesh class.  Can also be used
//  to initialize variables which are global to (and therefore can be passed to) other
//  functions in this file.  Called in Mesh constructor.
//========================================================================================
//----------------------------------------------------------------------------------------
//! \fn void ProblemInitPackageData(ParameterInput *pin, parthenon::StateDescriptor *pkg)
//  \brief Hst file initialiser for new variables

// TODO(?) until we are able to process multiple variables in a single hst function call
// we'll use this enum to identify the various vars.
enum class HstQuan {mc};

// Compute the local sum of cloud mass
template <HstQuan hst_quan>
Real CloudHst(MeshData<Real> *md) {
  auto pmb = md->GetBlockData(0)->GetBlockPointer();
  auto hydro_pkg = pmb->packages.Get("Hydro");
  Real T_cloud = hydro_pkg->Param<Real>("Tcloud");
  Real mean_molecular_mass_by_kb = hydro_pkg->Param<Real>("mbar_over_kb");

  const auto &prim_pack = md->PackVariables(std::vector<std::string>{"prims"});

  IndexRange ib = md->GetBlockData(0)->GetBoundsI(IndexDomain::interior);
  IndexRange jb = md->GetBlockData(0)->GetBoundsJ(IndexDomain::interior);
  IndexRange kb = md->GetBlockData(0)->GetBoundsK(IndexDomain::interior);


  // after this function is called the result is MPI_SUMed across all procs/meshblocks
  // thus, we're only concerned with local sums
  Real sum;

  pmb->par_reduce(
      "hst_cloud", 0, prim_pack.GetDim(5) - 1, kb.s, kb.e, jb.s, jb.e, ib.s, ib.e,
      KOKKOS_LAMBDA(const int b, const int k, const int j, const int i, Real &lsum) {
        const auto &prim = prim_pack(b);
        const auto &coords = prim_pack.GetCoords(b);


        if (hst_quan == HstQuan::mc) { 
          const Real temp = mean_molecular_mass_by_kb * prim(IPR, k, j, i) / prim(IDN, k, j, i);

          if (temp <= 2*T_cloud) {
            lsum += prim(IDN, k, j, i) * coords.CellVolume(k, j, i);
          }
        }
      },
      sum);

  return sum;
}

void ProblemInitPackageData(ParameterInput *pin, parthenon::StateDescriptor *pkg) {

  auto hst_vars = pkg->Param<parthenon::HstVar_list>(parthenon::hist_param_key);
  hst_vars.emplace_back(parthenon::HistoryOutputVar(parthenon::UserHistoryOperation::sum,
                                                    CloudHst<HstQuan::mc>, "Mcloud (code units)"));
  pkg->UpdateParam(parthenon::hist_param_key, hst_vars);

  }


void InitUserMeshData(Mesh *mesh, ParameterInput *pin) {
  // no access to package in this function so we use a local units object
  Units units(pin);

  auto gamma = pin->GetReal("hydro", "gamma");
  auto gm1 = (gamma - 1.0);
  const auto &pkg = mesh->packages.Get("Hydro");
  const auto mbar_over_kb = pkg->Param<Real>("mbar_over_kb");

  r_cloud = pin->GetReal("problem/cloud", "r0_cgs") / units.code_length_cgs();
  rho_cloud = pin->GetReal("problem/cloud", "rho_cloud_cgs") / units.code_density_cgs();
  rho_wind = pin->GetReal("problem/cloud", "rho_wind_cgs") / units.code_density_cgs();
  auto T_wind = pin->GetReal("problem/cloud", "T_wind_cgs");
  auto Mach_wind = pin->GetReal("problem/cloud", "Mach_wind");

  // mu_mh_gm1_by_k_B is already in code units
  rhoe_wind = T_wind * rho_wind / mbar_over_kb / gm1;
  const auto c_s_wind = std::sqrt(gamma * gm1 * rhoe_wind / rho_wind);
  const auto chi_0 = rho_cloud / rho_wind;               // cloud to wind density ratio
  const auto v_wind = c_s_wind * Mach_wind;
  const auto t_cc = r_cloud * std::sqrt(chi_0) / v_wind; // cloud crushting time (code)
  const auto pressure =
      gm1 * rhoe_wind; // one value for entire domain given initial pressure equil.

  const auto T_cloud = pressure / rho_cloud * mbar_over_kb;

  auto plasma_beta = pin->GetOrAddReal("problem/cloud", "plasma_beta", -1.0);

  auto mag_field_angle_str =
      pin->GetOrAddString("problem/cloud", "mag_field_angle", "undefined");
  // To support using the MHD integrator as Hydro (with B=0 indicated by plasma_beta = 0)
  // we avoid division by 0 here.
  if (plasma_beta > 0.0) {
    if (mag_field_angle_str == "aligned") {
      By = std::sqrt(2.0 * pressure / plasma_beta);
    } else if (mag_field_angle_str == "transverse") {
      Bx = std::sqrt(2.0 * pressure / plasma_beta);
    } else if (mag_field_angle_str == "oblique") {
      const auto B = std::sqrt(2.0 * pressure / plasma_beta);
      Bx = B / std::sqrt(5.0);
      Bz = 2 * Bx;
    } else {
      PARTHENON_FAIL("Unsupported problem/cloud/mag_field_angle. Please use either "
                     "'aligned', 'transverse', or 'oblique'.");
    }
  }

<<<<<<< HEAD
  const parthenon::Real He_mass_fraction = pin->GetReal("hydro", "He_mass_fraction");
  const parthenon::Real H_mass_fraction = 1.0 - He_mass_fraction;
  const parthenon::Real mu =
      1 / (He_mass_fraction * 3. / 4. + (1 - He_mass_fraction) * 2);

  pkg -> AddParam<Real>("singlecloud::mean_molecular_mass_by_kb", mu * units.atomic_mass_unit() / units.k_boltzmann());
=======

>>>>>>> 643e871c
  //Set frame speed as mutable
  pkg->AddParam<Real>("inertial_frame_v", 0., true);
  pkg -> AddParam<Real>("Tcloud", T_cloud);

  mom_wind = rho_wind * v_wind;

  std::stringstream msg;
  msg << std::setprecision(2);
  msg << "######################################" << std::endl;
  msg << "###### Cloud in wind problem generator" << std::endl;
  msg << "#### Input parameters" << std::endl;
  msg << "## Cloud radius: " << r_cloud / units.kpc() << " kpc" << std::endl;
  msg << "## Cloud density: " << rho_cloud / units.g_cm3() << " g/cm^3" << std::endl;
  msg << "## Wind density: " << rho_wind / units.g_cm3() << " g/cm^3" << std::endl;
  msg << "## Wind temperature: " << T_wind << " K" << std::endl;
  msg << "## Wind velocity: " << v_wind / units.km_s() << " km/s" << std::endl;
  msg << "#### Derived parameters" << std::endl;
  msg << "## Cloud temperature (from pressure equ.): " << T_cloud << " K" << std::endl;
  msg << "## Cloud to wind density ratio: " << chi_0 << std::endl;
  msg << "## Cloud to wind temperature ratio: " << T_cloud / T_wind << std::endl;
  msg << "## Uniform pressure (code units): " << pressure << std::endl;
  msg << "## Wind sonic Mach: " << v_wind / c_s_wind << std::endl;
  msg << "## Cloud crushing time: " << t_cc / units.myr() << " Myr" << std::endl;

  // (potentially) rescale global times only at the beginning of a simulation
  auto rescale_code_time_to_tcc =
      pin->GetOrAddBoolean("problem/cloud", "rescale_code_time_to_tcc", false);

  if (rescale_code_time_to_tcc) {
    msg << "#### INFO:" << std::endl;
    Real tlim_orig = pin->GetReal("parthenon/time", "tlim");
    Real tlim_rescaled = tlim_orig * t_cc;
    // rescale sim time limit
    pin->SetReal("parthenon/time", "tlim", tlim_rescaled);
    // rescale dt of each output block
    parthenon::InputBlock *pib = pin->pfirst_block;
    while (pib != nullptr) {
      if (pib->block_name.compare(0, 16, "parthenon/output") == 0) {
        auto dt = pin->GetReal(pib->block_name, "dt");
        pin->SetReal(pib->block_name, "dt", dt * t_cc);
      }
      pib = pib->pnext; // move to next input block name
    }

    msg << "## Interpreted time limits (partenon/time/tlim and dt for outputs) as in "
           "multiples of the cloud crushing time."
        << std::endl
        << "## Simulation will now run for " << tlim_rescaled
        << " [code_time] corresponding to " << tlim_orig << " [t_cc]." << std::endl;
    // Now disable rescaling of times so that this is done only once and not for restarts
    pin->SetBoolean("problem/cloud", "rescale_code_time_to_tcc", false);
  }
  if (parthenon::Globals::my_rank == 0) {
    msg << "######################################" << std::endl;

    std::cout << msg.str();
  }

  // Check if frame boosting is on
  //BoostBool = pin->GetOrAddBoolean("problem/cloud", "frame_boost", false);
}

//----------------------------------------------------------------------------------------
//! \fn void MeshBlock::ProblemGenerator(ParameterInput *pin)
//  \brief Problem Generator for the cloud in wind setup

void ProblemGenerator(Mesh *pmesh, ParameterInput *pin,  MeshData<Real> *md) {

  Units units(pin);

  const std::string ics_filename = pin->GetString("job", "bin_input_file");

  auto d_cgs_factor = 1. / units.code_density_cgs();
  auto m_cgs_factor = 1. / ( units.code_density_cgs() * units.code_length_cgs() / units.code_time_cgs());
  auto e_cgs_factor = 1. / ( units.code_density_cgs() * pow(units.code_length_cgs(),2) / pow(units.code_time_cgs(),2));

  auto pmb = md->GetBlockData(0)->GetBlockPointer();
  auto hydro_pkg = pmb->packages.Get("Hydro");
  const auto mbar_over_kb = hydro_pkg->Param<Real>("mbar_over_kb");
  const auto nhydro = hydro_pkg->Param<int>("nhydro");
  const auto nscalars = hydro_pkg->Param<int>("nscalars");
  const auto num_blocks = md->NumBlocks();

  auto ib = pmb->cellbounds.GetBoundsI(IndexDomain::interior);
  auto jb = pmb->cellbounds.GetBoundsJ(IndexDomain::interior);
  auto kb = pmb->cellbounds.GetBoundsK(IndexDomain::interior);

  const auto Ncellx1 = pmesh->mesh_size.nx(X1DIR);
  const auto Ncellx2 = pmesh->mesh_size.nx(X2DIR);
  const auto Ncellx3 = pmesh->mesh_size.nx(X3DIR);

  printf("Dimensions of interior domain: %d, %d, %d. \n", Ncellx1, Ncellx2, Ncellx3);


  const auto lsizex1 = (pmesh->mesh_size.xmax(X1DIR) - pmesh->mesh_size.xmin(X1DIR))/Ncellx1;
  const auto lsizex2 = (pmesh->mesh_size.xmax(X2DIR) - pmesh->mesh_size.xmin(X2DIR))/Ncellx2;
  const auto lsizex3 = (pmesh->mesh_size.xmax(X3DIR) - pmesh->mesh_size.xmin(X3DIR))/Ncellx3;

  const auto x1min = pmesh->mesh_size.xmin(X1DIR);
  const auto x2min = pmesh->mesh_size.xmin(X2DIR);
  const auto x3min = pmesh->mesh_size.xmin(X3DIR);


  // initialize conserved variables
  auto &mbd = pmb->meshblock_data.Get();
  auto const &cons = md->PackVariables(std::vector<std::string>{"cons"});


  // Quantities to initialize
  int Nq = 4;

  // View for ICs Kokkos initialization
  size_t size = Ncellx1 * Ncellx2 * Ncellx3 * Nq;
  typedef Kokkos::View<double*> BinArr;
  BinArr ICsdata("data", size); 
  BinArr::HostMirror hICs = Kokkos::create_mirror_view(ICsdata);

  // Read ICs binary using IOWrapper
  parthenon::IOWrapper input;
  input.Open(ics_filename.c_str(), parthenon::IOWrapper::FileMode::read);

  const int bufsize = 4096;
  auto buf = std::make_unique<char[]>(bufsize); // Use smart pointers for safety
  size_t bytes_read = 0;
  size_t total_bytes = size * sizeof(double);
  size_t doubles_read = 0;

  while (bytes_read < total_bytes) {
      size_t bytes_to_read = std::min(static_cast<size_t>(bufsize), total_bytes - bytes_read);

      size_t ret;
      if (Globals::my_rank == 0) { // Only the master process reads the ICs file
          ret = input.Read(buf.get(), sizeof(char), bytes_to_read);
      }
#ifdef MPI_PARALLEL
      // Broadcast the size and buffer content
      MPI_Bcast(&ret, sizeof(size_t), MPI_BYTE, 0, MPI_COMM_WORLD);
      MPI_Bcast(buf.get(), ret, MPI_BYTE, 0, MPI_COMM_WORLD);
#endif
      if (ret == 0) break; // End of file or read error

      size_t doubles_to_read = ret / sizeof(double);
      if (doubles_read + doubles_to_read > size) {
          PARTHENON_FAIL("File contains more data than expected dimensions.");
      }

      std::memcpy(hICs.data() + doubles_read, buf.get(), doubles_to_read * sizeof(double));
      doubles_read += doubles_to_read;
      bytes_read += ret;
  }

  input.Close();

  // Check if the total number of elements matches the expected size
  if (doubles_read != size) {
      PARTHENON_FAIL("File size does not match expected dimensions. Expected " + std::to_string(size) + " doubles but read " + std::to_string(doubles_read) + " doubles.");
  }

  // Pass data onto device memory space 
  Kokkos::deep_copy(ICsdata, hICs);

  std::cout << "Initialized ICs data of size: " << size << " elements." << std::endl;

  
  // Assign values to primary variables

  Kokkos::parallel_for( "Cloud::ProblemGenerator", Kokkos::MDRangePolicy<Kokkos::Rank<4>>({0, kb.s , jb.s, ib.s },{num_blocks, kb.e + 1, jb.e + 1, ib.e + 1}),
      KOKKOS_LAMBDA(const int &b, const int &k, const int &j, const int &i) {

      const auto &u = cons(b);
      const auto &coords = cons.GetCoords(b);
      const int global_x = (coords.Xc<1>(i) - lsizex1/2 - x1min)/lsizex1;
      const int global_y = (coords.Xc<2>(j) - lsizex2/2 - x2min)/lsizex2;
      const int global_z = (coords.Xc<3>(k) - lsizex3/2 - x3min)/lsizex3;

      int indexDN = ((global_z * Ncellx2 + global_y) * Ncellx1 + global_x) * Nq + 0;
      int indexM2 = ((global_z * Ncellx2 + global_y) * Ncellx1 + global_x) * Nq + 1;
      int indexIEN1 = ((global_z * Ncellx2 + global_y) * Ncellx1 + global_x) * Nq + 2;
      int indexIEN2 = ((global_z * Ncellx2 + global_y) * Ncellx1 + global_x) * Nq + 3;

      u(IDN, k, j, i) = ICsdata(indexDN)* d_cgs_factor;
      u(IM2, k, j, i) =  ICsdata(indexM2)* m_cgs_factor;
      u(IEN, k, j, i) =  ICsdata(indexIEN1)* e_cgs_factor + ICsdata(indexIEN2)/mbar_over_kb *d_cgs_factor ;
      //if (j == kb.s) printf("Initial density, momm and energy of cells: %e, %e, %e \n", ICsdata(indexDN)* d_cgs_factor, ICsdata(indexM2)* m_cgs_factor, (ICsdata(indexIEN1) + ICsdata(indexIEN2)/mbar_over_kb ) * e_cgs_factor);
    });
  
  
}




void InflowWindX2(std::shared_ptr<MeshBlockData<Real>> &mbd, bool coarse) {
  auto pmb = mbd->GetBlockPointer();
  auto cons = mbd->PackVariables(std::vector<std::string>{"cons"}, coarse);
  const auto nb = IndexRange{0, 0};
  const auto rho_wind_ = rho_wind;
  const auto mom_wind_ = mom_wind;
  const auto rhoe_wind_ = rhoe_wind;
  const auto Bx_ = Bx;
  const auto By_ = By;
  const auto Bz_ = Bz;
  const bool fine = false;
  pmb->par_for_bndry(
      "InflowWindX2", nb, IndexDomain::inner_x2, parthenon::TopologicalElement::CC,
      coarse, fine, KOKKOS_LAMBDA(const int &, const int &k, const int &j, const int &i) {
        cons(IDN, k, j, i) = rho_wind_;
        cons(IM2, k, j, i) = mom_wind_;
        cons(IEN, k, j, i) = rhoe_wind_ + 0.5 * mom_wind_ * mom_wind_ / rho_wind_;
        if (Bx_ != 0.0) {
          cons(IB1, k, j, i) = Bx_;
          cons(IEN, k, j, i) += 0.5 * Bx_ * Bx_;
        }
        if (By_ != 0.0) {
          cons(IB2, k, j, i) = By_;
          cons(IEN, k, j, i) += 0.5 * By_ * By_;
        }
        if (Bz_ != 0.0) {
          cons(IB3, k, j, i) = Bz_;
          cons(IEN, k, j, i) += 0.5 * Bz_ * Bz_;
        }
      });
}



parthenon::AmrTag ProblemCheckRefinementBlock(MeshBlockData<Real> *mbd) {
  auto pmb = mbd->GetBlockPointer();
  auto w = mbd->Get("prim").data;

  IndexRange ib = pmb->cellbounds.GetBoundsI(IndexDomain::interior);
  IndexRange jb = pmb->cellbounds.GetBoundsJ(IndexDomain::interior);
  IndexRange kb = pmb->cellbounds.GetBoundsK(IndexDomain::interior);

  auto hydro_pkg = pmb->packages.Get("Hydro");
  const auto nhydro = hydro_pkg->Param<int>("nhydro");

  Real maxscalar = 0.0;
  pmb->par_reduce(
      "cloud refinement", kb.s, kb.e, jb.s, jb.e, ib.s, ib.e + 1,
      KOKKOS_LAMBDA(const int k, const int j, const int i, Real &lmaxscalar) {
        // scalar is first variable after hydro vars
        lmaxscalar = std::max(lmaxscalar, w(nhydro, k, j, i));
      },
      Kokkos::Max<Real>(maxscalar));

  if (maxscalar > 0.01) return parthenon::AmrTag::refine;
  if (maxscalar < 0.001) return parthenon::AmrTag::derefine;
  return parthenon::AmrTag::same;
};

//========================================================================================
//! \fn void ApplyFrameBoost(parthenon::MeshData<parthenon::Real> *md)
//  \brief Function to initialize problem-specific data in mesh class.  Can also be used
//  to initialize variables which are global to (and therefore can be passed to) other
//  functions in this file.  Called in Mesh constructor.
//========================================================================================

// Compute frame_boosting velocity
void ComputeCloudMassWeightedVel(parthenon::MeshData<parthenon::Real> *md) {

  using parthenon::IndexDomain;
  using parthenon::IndexRange;
  using parthenon::Real;

  auto pmb = md->GetBlockData(0)->GetBlockPointer();
  auto hydro_pkg = pmb->packages.Get("Hydro");

  const auto &cons_pack = md->PackVariables(std::vector<std::string>{"cons"});
  IndexRange ib = md->GetBlockData(0)->GetBoundsI(IndexDomain::interior);
  IndexRange jb = md->GetBlockData(0)->GetBoundsJ(IndexDomain::interior);
  IndexRange kb = md->GetBlockData(0)->GetBoundsK(IndexDomain::interior);

  //const auto x2centre = (pmesh->mesh_size.xmax(X2DIR) + pmesh->mesh_size.xmin(X2DIR))/2;


  const auto units = hydro_pkg->Param<Units>("units");
  Real mean_molecular_mass_by_kb = hydro_pkg->Param<Real>("mbar_over_kb");
  Real T_cloud = hydro_pkg->Param<Real>("Tcloud");
  Real frame_v;

  Kokkos::Array<Real, 2> sums{{0.0, 0.0}};

  Kokkos::parallel_reduce(
      "SingleCloud::frame_boosting_velocity", Kokkos::MDRangePolicy<Kokkos::Rank<4>>({0, kb.s, jb.s, ib.s}, {cons_pack.GetDim(5), kb.e+1, jb.e+1, ib.e+1}),
      KOKKOS_LAMBDA(const int &b, const int &k, const int &j, const int &i, 
      Real& local_IM_cold_gas, Real& local_cold_gas) { 
        auto &cons = cons_pack(b);
        const auto &coords = cons_pack.GetCoords(b);
        //if ( coords.Xc<2>(j) < x2centre ) {
          const Real temp =
              mean_molecular_mass_by_kb * cons(IPR, k, j, i) / cons(IDN, k, j, i);

          if (temp <= 2*T_cloud) {

                  local_IM_cold_gas += cons(IM2, k, j, i);
                  local_cold_gas += cons(IDN, k, j, i); 
          }
        //}
      },
      Kokkos::Sum<Real>(sums[0]), Kokkos::Sum<Real>(sums[1])); 
#ifdef MPI_PARALLEL
  // Sum the perturbations over all processors
  PARTHENON_MPI_CHECK(MPI_Allreduce(MPI_IN_PLACE, sums.data(), 2, MPI_PARTHENON_REAL,
                                    MPI_SUM, MPI_COMM_WORLD));
#endif // MPI_PARALLEL

  if (sums[1] > 0. && sums[0] > 0.) {
  frame_v = sums[0]/sums[1];
  } else {
  frame_v = 0.;
  }
  hydro_pkg->UpdateParam("inertial_frame_v", frame_v); 

}



// Shift velocities to maintain intertial frame
void ApplyFrameBoost(parthenon::MeshData<parthenon::Real> *md) {

  using parthenon::IndexDomain;
  using parthenon::IndexRange;
  using parthenon::Real;

  auto pmb = md->GetBlockData(0)->GetBlockPointer();
  auto hydro_pkg = md->GetBlockData(0)->GetBlockPointer()->packages.Get("Hydro");
  auto &cons_pack = md->PackVariables(std::vector<std::string>{"cons"});
  IndexRange ib = md->GetBlockData(0)->GetBoundsI(IndexDomain::interior);
  IndexRange jb = md->GetBlockData(0)->GetBoundsJ(IndexDomain::interior);
  IndexRange kb = md->GetBlockData(0)->GetBoundsK(IndexDomain::interior);


  Real frame_v = hydro_pkg->Param<Real>("inertial_frame_v");
  
  if (fabs(frame_v) > 100.01 || frame_v < 0.0) frame_v = 0.;

 
  Kokkos::parallel_for(
    "SingleCloud::frame_boosting_velocity", Kokkos::MDRangePolicy<Kokkos::Rank<4>>({0, kb.s, jb.s, ib.s}, {cons_pack.GetDim(5), kb.e+1, jb.e+1, ib.e+1}),  
    KOKKOS_LAMBDA(const int &b, const int &k, const int &j, const int &i) {

        auto &cons = cons_pack(b);

          
            cons(IEN, k, j, i) -= frame_v * cons(IM2, k, j, i);
            cons(IEN, k, j, i) += 0.5 * SQR(frame_v) * cons(IDN, k, j, i);
            cons(IM2, k, j, i) -= frame_v * cons(IDN, k, j, i);
    
         
      });

  
}
void FrameBoosting(parthenon::MeshData<parthenon::Real> *md, const parthenon::SimTime &tm,
                         const Real dt){
<<<<<<< HEAD
=======

>>>>>>> 643e871c
  ComputeCloudMassWeightedVel(md);
  ApplyFrameBoost(md);

                         }
<<<<<<< HEAD
=======

>>>>>>> 643e871c
} // namespace cloud<|MERGE_RESOLUTION|>--- conflicted
+++ resolved
@@ -29,11 +29,7 @@
 #include "../units.hpp"
 #include "../eos/adiabatic_glmmhd.hpp"
 #include "../eos/adiabatic_hydro.hpp"
-<<<<<<< HEAD
-#include "cloud.hpp"
-=======
-
->>>>>>> 643e871c
+
 
 
 namespace cloud {
@@ -73,7 +69,7 @@
   Real T_cloud = hydro_pkg->Param<Real>("Tcloud");
   Real mean_molecular_mass_by_kb = hydro_pkg->Param<Real>("mbar_over_kb");
 
-  const auto &prim_pack = md->PackVariables(std::vector<std::string>{"prims"});
+  const auto &cons_pack = md->PackVariables(std::vector<std::string>{"cons"});
 
   IndexRange ib = md->GetBlockData(0)->GetBoundsI(IndexDomain::interior);
   IndexRange jb = md->GetBlockData(0)->GetBoundsJ(IndexDomain::interior);
@@ -87,8 +83,8 @@
   pmb->par_reduce(
       "hst_cloud", 0, prim_pack.GetDim(5) - 1, kb.s, kb.e, jb.s, jb.e, ib.s, ib.e,
       KOKKOS_LAMBDA(const int b, const int k, const int j, const int i, Real &lsum) {
-        const auto &prim = prim_pack(b);
-        const auto &coords = prim_pack.GetCoords(b);
+        const auto &cons = cons_pack(b);
+        const auto &coords = cons_pack.GetCoords(b);
 
 
         if (hst_quan == HstQuan::mc) { 
@@ -161,16 +157,7 @@
     }
   }
 
-<<<<<<< HEAD
-  const parthenon::Real He_mass_fraction = pin->GetReal("hydro", "He_mass_fraction");
-  const parthenon::Real H_mass_fraction = 1.0 - He_mass_fraction;
-  const parthenon::Real mu =
-      1 / (He_mass_fraction * 3. / 4. + (1 - He_mass_fraction) * 2);
-
-  pkg -> AddParam<Real>("singlecloud::mean_molecular_mass_by_kb", mu * units.atomic_mass_unit() / units.k_boltzmann());
-=======
-
->>>>>>> 643e871c
+
   //Set frame speed as mutable
   pkg->AddParam<Real>("inertial_frame_v", 0., true);
   pkg -> AddParam<Real>("Tcloud", T_cloud);
@@ -527,16 +514,10 @@
 }
 void FrameBoosting(parthenon::MeshData<parthenon::Real> *md, const parthenon::SimTime &tm,
                          const Real dt){
-<<<<<<< HEAD
-=======
-
->>>>>>> 643e871c
+
   ComputeCloudMassWeightedVel(md);
   ApplyFrameBoost(md);
 
                          }
-<<<<<<< HEAD
-=======
-
->>>>>>> 643e871c
+
 } // namespace cloud